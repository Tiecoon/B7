--- conflicted
+++ resolved
@@ -27,15 +27,8 @@
     terminal: &mut B,
     timeout: Duration,
     vars: HashMap<String, String>,
-<<<<<<< HEAD
-) {
+) -> Result<(), SolverError> {
     let n_workers = num_cpus::get();
-
-    //let mut waiter = ProcessWaiter::new();
-    //waiter.block_signal();
-    //waiter.start_thread();
-
-
 
     let pool = ThreadPool::new(n_workers);
 
@@ -50,9 +43,6 @@
 
     barrier.wait();
 
-=======
-) -> Result<(), SolverError> {
->>>>>>> 874784f8
     // Loop until generator says we are done
     loop {
         // Number of threads to spawn
@@ -82,21 +72,10 @@
 
             pool.execute(move || {
                 let inp = inp_pair.1;
-<<<<<<< HEAD
-                let mut avg: f64 = 0.0;
-                let mut count: f64 = 0.0;
-                //waiter.init_for_thread();
-                for _ in 0..repeat {
-                    //println!("Spawning process!");
-                    let inst_count = get_inst_count(&test, &inp, &vars);
-                    avg += inst_count as f64;
-                    count += 1.0;
-=======
                 let mut inst_count = get_inst_count(&test, &inp, &vars);
                 trace!("inst_count: {:?}", inst_count);
                 for _ in 1..repeat {
                     inst_count = get_inst_count(&test, &inp, &vars);
->>>>>>> 874784f8
                     trace!("inst_count: {:?}", inst_count);
                 }
                 let _ = tx.send((inp_pair.0, inst_count));
@@ -107,7 +86,6 @@
         // Get results from the threads
 
         for _ in 0..num_jobs {
-<<<<<<< HEAD
             match rx.recv_timeout(timeout) {
                 Ok(tmp) => {
                     if (tmp.1 as u64) < min {
@@ -115,23 +93,11 @@
                     }
                     results.push(tmp);
                 }
-                Err(_) => {
-                    error!("timeout!") // TODO: print inpit
-=======
-            let tmp = rx.recv().unwrap();
-            match tmp.1 {
-                Ok(x) => {
-                    if (x as u64) < min {
-                        min = x as u64;
-                    }
-                    results.push((tmp.0, x))
+                Err(x) => {
+                    warn!("returned: {:?}", x);
+                    continue;
                 }
 
-                Err(x) => {
-                    warn!("{:?} \n returned: {:?}", tmp.0, x);
-                    continue;
->>>>>>> 874784f8
-                }
             }
         }
         results.sort();
