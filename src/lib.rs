#[macro_use]
extern crate log;

pub mod b7tui;
pub mod binary;
pub mod bindings;
pub mod brute;
pub mod dynamorio;
pub mod errors;
pub mod generators;
pub mod perf;
pub mod process;
pub mod statistics;

mod siginfo;

use crate::brute::brute;
use crate::errors::*;
use crate::generators::*;
use crate::process::ProcessWaiter;
use std::collections::HashMap;
use std::time::Duration;

pub type Solver = fn(&str, &Input, &HashMap<String, String>) -> Result<i64, SolverError>;

pub struct B7Opts<'a, B: b7tui::Ui> {
    path: String,
    argstate: bool,
    stdinstate: bool,
    solver: Solver,
    terminal: &'a mut B,
    timeout: Duration,
    vars: HashMap<String, String>,
}

pub struct B7Results {
    pub arg_brute: String,
    pub stdin_brute: String,
}

impl<'a, B: b7tui::Ui> B7Opts<'a, B> {
    pub fn new(
        path: String,
        argstate: bool,
        stdinstate: bool,
        solver: Solver,
        terminal: &'a mut B,
        vars: HashMap<String, String>,
        timeout: Duration,
    ) -> B7Opts<'a, B> {
        process::WAITER.block_signal();
        B7Opts {
            path,
            argstate,
            stdinstate,
            solver,
            terminal,
            vars,
            timeout,
        }
    }

    pub fn run(&mut self) -> B7Results {
        let mut arg_brute = String::new();
        let mut stdin_brute = String::new();
        if self.argstate {
<<<<<<< HEAD
            arg_brute = default_arg_brute(
                &self.path,
                self.solver,
                self.vars.clone(),
                self.timeout,
                self.terminal,
            );
        }

        if self.stdinstate {
            stdin_brute = default_stdin_brute(
                &self.path,
                self.solver,
                self.vars.clone(),
                self.timeout,
                self.terminal,
            );
=======
            arg_brute =
                default_arg_brute(&self.path, self.solver, self.vars.clone(), self.terminal)
                    .unwrap();
        }

        if self.stdinstate {
            stdin_brute =
                default_stdin_brute(&self.path, self.solver, self.vars.clone(), self.terminal)
                    .unwrap();
>>>>>>> 874784f8
        }

        // let terminal decide if it should wait for user
        self.terminal.done();

        B7Results {
            arg_brute,
            stdin_brute,
        }
    }
}

// solves "default" arguement case
fn default_arg_brute<B: b7tui::Ui>(
    path: &str,
    solver: Solver,
    vars: HashMap<String, String>,
    timeout: Duration,
    terminal: &mut B,
) -> Result<String, SolverError> {
    // Solve for argc
    let mut argcgen = ArgcGenerator::new(0, 5);
<<<<<<< HEAD
    brute(
        path,
        1,
        &mut argcgen,
        solver,
        terminal,
        timeout,
        vars.clone(),
    );
=======
    brute(path, 1, &mut argcgen, solver, terminal, vars.clone())?;
>>>>>>> 874784f8
    let argc = argcgen.get_length();

    // check if there is something to be solved
    if argc > 0 {
        // solve argv length
        let mut argvlengen = ArgvLenGenerator::new(argc, 0, 20);
<<<<<<< HEAD
        brute(
            path,
            5,
            &mut argvlengen,
            solver,
            terminal,
            timeout,
            vars.clone(),
        );
=======
        brute(path, 5, &mut argvlengen, solver, terminal, vars.clone())?;
>>>>>>> 874784f8
        let argvlens = argvlengen.get_lengths();

        // solve argv values
        let mut argvgen = ArgvGenerator::new(argc, argvlens, 0x20, 0x7e);
<<<<<<< HEAD
        brute(
            path,
            5,
            &mut argvgen,
            solver,
            terminal,
            timeout,
            vars.clone(),
        );
=======
        brute(path, 5, &mut argvgen, solver, terminal, vars.clone())?;
>>>>>>> 874784f8

        return Ok(argvgen.to_string());
    }
    Ok(String::new()) //TODO should be an error
}

// solves "default" stdin case
fn default_stdin_brute<B: b7tui::Ui>(
    path: &str,
    solver: Solver,
    vars: HashMap<String, String>,
    timeout: Duration,
    terminal: &mut B,
) -> Result<String, SolverError> {
    // solve stdin len
    let mut lgen = StdinLenGenerator::new(0, 51);
<<<<<<< HEAD
    brute(path, 1, &mut lgen, solver, terminal, timeout, vars.clone());
=======
    brute(path, 1, &mut lgen, solver, terminal, vars.clone())?;
>>>>>>> 874784f8
    let stdinlen = lgen.get_length();
    // solve strin if there is stuff to solve
    if stdinlen > 0 {
        // TODO: We should have a good way of configuring the range
        let empty = String::new();
        let stdin_input = vars.get("start").unwrap_or(&empty);
        let mut gen = if stdin_input == "" {
            StdinCharGenerator::new(stdinlen, 0x20, 0x7e)
        } else {
            StdinCharGenerator::new_start(stdinlen, 0x20, 0x7e, stdin_input.as_bytes())
        };
<<<<<<< HEAD
        brute(path, 1, &mut gen, solver, terminal, timeout, vars.clone());
=======
        brute(path, 1, &mut gen, solver, terminal, vars.clone())?;
>>>>>>> 874784f8

        return Ok(gen.to_string());
    }
    Ok(String::new()) //TODO should be an error
}<|MERGE_RESOLUTION|>--- conflicted
+++ resolved
@@ -64,35 +64,15 @@
         let mut arg_brute = String::new();
         let mut stdin_brute = String::new();
         if self.argstate {
-<<<<<<< HEAD
-            arg_brute = default_arg_brute(
-                &self.path,
-                self.solver,
-                self.vars.clone(),
-                self.timeout,
-                self.terminal,
-            );
-        }
-
-        if self.stdinstate {
-            stdin_brute = default_stdin_brute(
-                &self.path,
-                self.solver,
-                self.vars.clone(),
-                self.timeout,
-                self.terminal,
-            );
-=======
             arg_brute =
-                default_arg_brute(&self.path, self.solver, self.vars.clone(), self.terminal)
+                default_arg_brute(&self.path, self.solver, self.vars.clone(), self.timeout, self.terminal)
                     .unwrap();
         }
 
         if self.stdinstate {
             stdin_brute =
-                default_stdin_brute(&self.path, self.solver, self.vars.clone(), self.terminal)
+                default_stdin_brute(&self.path, self.solver, self.vars.clone(), self.timeout, self.terminal)
                     .unwrap();
->>>>>>> 874784f8
         }
 
         // let terminal decide if it should wait for user
@@ -115,55 +95,19 @@
 ) -> Result<String, SolverError> {
     // Solve for argc
     let mut argcgen = ArgcGenerator::new(0, 5);
-<<<<<<< HEAD
-    brute(
-        path,
-        1,
-        &mut argcgen,
-        solver,
-        terminal,
-        timeout,
-        vars.clone(),
-    );
-=======
-    brute(path, 1, &mut argcgen, solver, terminal, vars.clone())?;
->>>>>>> 874784f8
+    brute(path, 1, &mut argcgen, solver, terminal, timeout, vars.clone())?;
     let argc = argcgen.get_length();
 
     // check if there is something to be solved
     if argc > 0 {
         // solve argv length
         let mut argvlengen = ArgvLenGenerator::new(argc, 0, 20);
-<<<<<<< HEAD
-        brute(
-            path,
-            5,
-            &mut argvlengen,
-            solver,
-            terminal,
-            timeout,
-            vars.clone(),
-        );
-=======
-        brute(path, 5, &mut argvlengen, solver, terminal, vars.clone())?;
->>>>>>> 874784f8
+        brute(path, 5, &mut argvlengen, solver, terminal, timeout, vars.clone())?;
         let argvlens = argvlengen.get_lengths();
 
         // solve argv values
         let mut argvgen = ArgvGenerator::new(argc, argvlens, 0x20, 0x7e);
-<<<<<<< HEAD
-        brute(
-            path,
-            5,
-            &mut argvgen,
-            solver,
-            terminal,
-            timeout,
-            vars.clone(),
-        );
-=======
-        brute(path, 5, &mut argvgen, solver, terminal, vars.clone())?;
->>>>>>> 874784f8
+        brute(path, 5, &mut argvgen, solver, terminal, timeout, vars.clone())?;
 
         return Ok(argvgen.to_string());
     }
@@ -180,11 +124,7 @@
 ) -> Result<String, SolverError> {
     // solve stdin len
     let mut lgen = StdinLenGenerator::new(0, 51);
-<<<<<<< HEAD
-    brute(path, 1, &mut lgen, solver, terminal, timeout, vars.clone());
-=======
-    brute(path, 1, &mut lgen, solver, terminal, vars.clone())?;
->>>>>>> 874784f8
+    brute(path, 1, &mut lgen, solver, terminal, timeout, vars.clone())?;
     let stdinlen = lgen.get_length();
     // solve strin if there is stuff to solve
     if stdinlen > 0 {
@@ -196,11 +136,7 @@
         } else {
             StdinCharGenerator::new_start(stdinlen, 0x20, 0x7e, stdin_input.as_bytes())
         };
-<<<<<<< HEAD
-        brute(path, 1, &mut gen, solver, terminal, timeout, vars.clone());
-=======
-        brute(path, 1, &mut gen, solver, terminal, vars.clone())?;
->>>>>>> 874784f8
+        brute(path, 1, &mut gen, solver, terminal, timeout, vars.clone())?;
 
         return Ok(gen.to_string());
     }
